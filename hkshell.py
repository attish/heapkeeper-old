--- conflicted
+++ resolved
@@ -712,14 +712,11 @@
     gen_indices()
 
 @hkshell_events()
-<<<<<<< HEAD
 def gt():
     """Generates the thread pages."""
     gen_threads()
 
 @hkshell_events()
-=======
->>>>>>> 07012768
 def gp():
     """Generates the post pages."""
     gen_posts()
